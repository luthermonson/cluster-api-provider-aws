---
# E2E test scenario using local dev images and manifests built from the source tree for following providers:
# - cluster-api
# - bootstrap kubeadm
# - control-plane kubeadm
# - aws

# To run tests, run the following from the root of this repository.
# `AWS_REGION=eu-west-1 make e2e GINKGO_ARGS=-stream E2E_ARGS=-skip-cloudformation-deletion`
# The -stream flag will make Ginkgo print results to the screen in real-time.
# -skip-cloudformation-deletion reduces the time taken to set up AWS CloudFormation prior to cluster start.

# AWS credentials must be present for running tests
# For more details, run `go run ./cmd/clusterawsadm bootstrap credentials`

images:
  # Use local dev images built source tree;
  - name: gcr.io/k8s-staging-cluster-api/capa-manager:e2e
    loadBehavior: mustLoad

## PLEASE KEEP THESE UP TO DATE WITH THE COMPONENTS

  # Cluster API v1beta1 Preloads
  - name: quay.io/jetstack/cert-manager-cainjector:v1.7.2
    loadBehavior: tryLoad
  - name: quay.io/jetstack/cert-manager-webhook:v1.7.2
    loadBehavior: tryLoad
  - name: quay.io/jetstack/cert-manager-controller:v1.7.2
    loadBehavior: tryLoad
<<<<<<< HEAD
  - name: registry.k8s.io/cluster-api/cluster-api-controller:v1.2.0
    loadBehavior: tryLoad
  - name: registry.k8s.io/cluster-api/kubeadm-bootstrap-controller:v1.2.0
    loadBehavior: tryLoad
  - name: registry.k8s.io/cluster-api/kubeadm-control-plane-controller:v1.2.0
=======
  - name: registry.k8s.io/cluster-api/cluster-api-controller:v1.1.5
    loadBehavior: tryLoad
  - name: registry.k8s.io/cluster-api/kubeadm-bootstrap-controller:v1.1.5
    loadBehavior: tryLoad
  - name: registry.k8s.io/cluster-api/kubeadm-control-plane-controller:v1.1.5
>>>>>>> 5a3d0cf2
    loadBehavior: tryLoad

providers:
  - name: cluster-api
    type: CoreProvider
    versions:
      - name: v0.4.8 # latest published release in the v1alpha4 series; this is used for v1alpha4 --> v1beta1 clusterctl upgrades test only.
        contract: v1alpha4
        value: "https://github.com/kubernetes-sigs/cluster-api/releases/download/v0.4.8/core-components.yaml"
        type: "url"
        files:
          - sourcePath: "./shared/v1alpha4/metadata.yaml"
        replacements:
          - old: "imagePullPolicy: Always"
            new: "imagePullPolicy: IfNotPresent"
          - old: --metrics-bind-addr=127.0.0.1:8080
            new: --metrics-bind-addr=:8080
<<<<<<< HEAD
      - name: v1.2.0 # latest published release in the v1beta1 series; this is used for v1beta1 --> main clusterctl upgrades test only.
        value: "https://github.com/kubernetes-sigs/cluster-api/releases/download/v1.2.0/core-components.yaml"
=======
      - name: v1.1.5 # latest published release in the v1beta1 series; this is used for v1beta1 --> main clusterctl upgrades test only.
        value: "https://github.com/kubernetes-sigs/cluster-api/releases/download/v1.1.5/core-components.yaml"
>>>>>>> 5a3d0cf2
        type: "url"
        contract: v1beta1
        files:
          - sourcePath: "./shared/v1beta1/metadata.yaml"
        replacements:
          - old: "imagePullPolicy: Always"
            new: "imagePullPolicy: IfNotPresent"
          - old: --metrics-bind-addr=127.0.0.1:8080
            new: --metrics-bind-addr=:8080
  - name: kubeadm
    type: BootstrapProvider
    files:
      - sourcePath: "./shared/v1alpha4/metadata.yaml"
    versions:
      - name: v0.4.8 # latest published release in the v1alpha4 series; this is used for v1alpha4 --> v1beta1 clusterctl upgrades test only.
        value: "https://github.com/kubernetes-sigs/cluster-api/releases/download/v0.4.8/bootstrap-components.yaml"
        type: "url"
        contract: v1alpha4
        files:
          - sourcePath: "./shared/v1alpha4/metadata.yaml"
        replacements:
          - old: "imagePullPolicy: Always"
            new: "imagePullPolicy: IfNotPresent"
          - old: --metrics-bind-addr=127.0.0.1:8080
            new: --metrics-bind-addr=:8080
<<<<<<< HEAD
      - name: v1.2.0 # latest published release in the v1beta1 series; this is used for v1beta1 --> main clusterctl upgrades test only.
        value: "https://github.com/kubernetes-sigs/cluster-api/releases/download/v1.2.0/bootstrap-components.yaml"
=======
      - name: v1.1.5 # latest published release in the v1beta1 series; this is used for v1beta1 --> main clusterctl upgrades test only.
        value: "https://github.com/kubernetes-sigs/cluster-api/releases/download/v1.1.5/bootstrap-components.yaml"
>>>>>>> 5a3d0cf2
        type: "url"
        contract: v1beta1
        files:
          - sourcePath: "./shared/v1beta1/metadata.yaml"
        replacements:
          - old: "imagePullPolicy: Always"
            new: "imagePullPolicy: IfNotPresent"
          - old: --metrics-bind-addr=127.0.0.1:8080
            new: --metrics-bind-addr=:8080
  - name: kubeadm
    type: ControlPlaneProvider
    files:
      - sourcePath: "./shared/v1alpha4/metadata.yaml"
    versions:
      - name: v0.4.8 # latest published release in the v1alpha4 series; this is used for v1alpha4 --> v1beta1 clusterctl upgrades test only.
        # Use manifest from source files
        value: "https://github.com/kubernetes-sigs/cluster-api/releases/download/v0.4.8/control-plane-components.yaml"
        type: "url"
        contract: v1alpha4
        files:
          - sourcePath: "./shared/v1alpha4/metadata.yaml"
        replacements:
          - old: "imagePullPolicy: Always"
            new: "imagePullPolicy: IfNotPresent"
          - old: --metrics-bind-addr=127.0.0.1:8080
            new: --metrics-bind-addr=:8080
<<<<<<< HEAD
      - name: v1.2.0 # latest published release in the v1beta1 series; this is used for v1beta1 --> main clusterctl upgrades test only.
        value: "https://github.com/kubernetes-sigs/cluster-api/releases/download/v1.2.0/control-plane-components.yaml"
=======
      - name: v1.1.5 # latest published release in the v1beta1 series; this is used for v1beta1 --> main clusterctl upgrades test only.
        value: "https://github.com/kubernetes-sigs/cluster-api/releases/download/v1.1.5/control-plane-components.yaml"
>>>>>>> 5a3d0cf2
        type: "url"
        contract: v1beta1
        files:
          - sourcePath: "./shared/v1beta1/metadata.yaml"
        replacements:
          - old: "imagePullPolicy: Always"
            new: "imagePullPolicy: IfNotPresent"
          - old: --metrics-bind-addr=127.0.0.1:8080
            new: --metrics-bind-addr=:8080
  - name: aws
    type: InfrastructureProvider
    versions:
      - name: v0.7.2 # latest published release in the v1alpha4 series; this is used for v1alpha4 --> v1beta1 clusterctl upgrades test only.
        value: "https://github.com/kubernetes-sigs/cluster-api-provider-aws/releases/download/v0.7.2/infrastructure-components.yaml"
        type: "url"
        contract: v1alpha4
        files:
          - sourcePath: "./shared/v1alpha4_provider/metadata.yaml"
          - sourcePath: "./infrastructure-aws/capi-upgrades/v1alpha4/cluster-template.yaml"
      - name: v1.4.99
        # Use manifest from source files
        value: ../../../config/default
        contract: v1beta1
        files:
          - sourcePath: "./infrastructure-aws/generated/cluster-template-efs-support.yaml"
          - sourcePath: "./infrastructure-aws/generated/cluster-template-external-csi.yaml"
          - sourcePath: "./infrastructure-aws/generated/cluster-template-csimigration-off.yaml"
          - sourcePath: "./infrastructure-aws/generated/cluster-template-external-cloud-provider.yaml"
          - sourcePath: "./infrastructure-aws/generated/cluster-template-kcp-remediation.yaml"
          - sourcePath: "./infrastructure-aws/generated/cluster-template-kcp-scale-in.yaml"
          - sourcePath: "./infrastructure-aws/generated/cluster-template-limit-az.yaml"
          - sourcePath: "./infrastructure-aws/generated/cluster-template-machine-pool.yaml"
          - sourcePath: "./infrastructure-aws/generated/cluster-template-md-remediation.yaml"
          - sourcePath: "./infrastructure-aws/generated/cluster-template-multi-az.yaml"
          - sourcePath: "./infrastructure-aws/generated/cluster-template-nested-multitenancy.yaml"
          - sourcePath: "./infrastructure-aws/generated/cluster-template-remote-management-cluster.yaml"
          - sourcePath: "./infrastructure-aws/generated/cluster-template-simple-multitenancy.yaml"
          - sourcePath: "./infrastructure-aws/generated/cluster-template-spot-instances.yaml"
          - sourcePath: "./infrastructure-aws/generated/cluster-template-ssm.yaml"
          - sourcePath: "./infrastructure-aws/generated/cluster-template-topology.yaml"
          - sourcePath: "./infrastructure-aws/generated/cluster-template-upgrade-to-main.yaml"
          - sourcePath: "./infrastructure-aws/generated/cluster-template.yaml"
          - sourcePath: "./infrastructure-aws/generated/cluster-template-gpu.yaml"
          - sourcePath: "./infrastructure-aws/generated/cluster-template-upgrades.yaml"
          - sourcePath: "./infrastructure-aws/generated/cluster-template-peered-remote.yaml"
          - sourcePath: "./infrastructure-aws/generated/cluster-template-internal-elb.yaml"
          - sourcePath: "./infrastructure-aws/kustomize_sources/topology/clusterclass-quick-start.yaml"
          - sourcePath: "./infrastructure-aws/generated/cluster-template-nested-multitenancy-clusterclass.yaml"
          - sourcePath: "./infrastructure-aws/kustomize_sources/nested-multitenancy-clusterclass/clusterclass-multi-tenancy.yaml"
          - sourcePath: "./shared/v1beta1_provider/metadata.yaml"
          - sourcePath: "./infrastructure-aws/generated/cluster-template-ignition.yaml"
        replacements:
          # To allow bugs to be catched.
          - old: "failureThreshold: 3"
            new: "failureThreshold: 12"
          - old: "imagePullPolicy: Always"
            new: "imagePullPolicy: IfNotPresent"
          - old: --metrics-bind-addr=127.0.0.1:8080
            new: --metrics-bind-addr=:8080
          - old: gcr.io/k8s-staging-cluster-api/cluster-api-aws-controller-amd64:dev
            new: gcr.io/k8s-staging-cluster-api/capa-manager:e2e
          - old: gcr.io/k8s-staging-cluster-api-aws/cluster-api-aws-controller:latest
            new: gcr.io/k8s-staging-cluster-api/capa-manager:e2e

variables:
  # Default variables for the e2e test; those values could be overridden via env variables, thus
  # allowing the same e2e config file to be re-used in different Prow jobs e.g. each one with a K8s version permutation.
  # The following Kubernetes versions should be the latest versions with already published kindest/node images.
  # This avoids building node images in the default case which improves the test duration significantly.
  KUBERNETES_VERSION_MANAGEMENT: "v1.24.0"
  KUBERNETES_VERSION: "v1.24.0"
  KUBERNETES_VERSION_UPGRADE_TO: "v1.24.0"
  KUBERNETES_VERSION_UPGRADE_FROM: "v1.23.6"
  # Pre and post 1.23 Kubernetes versions are being used for CSI upgrade tests
  PRE_1_23_KUBERNETES_VERSION: "v1.22.4"
  POST_1_23_KUBERNETES_VERSION: "v1.23.3"
  CNI: "../../data/cni/calico.yaml"
  KUBETEST_CONFIGURATION: "../../data/kubetest/conformance.yaml"
  EVENT_BRIDGE_INSTANCE_STATE: "true"
  AWS_CONTROL_PLANE_MACHINE_TYPE: t3.large
  AWS_NODE_MACHINE_TYPE: t3.large
  AWS_MACHINE_TYPE_VCPU_USAGE: 2
  AWS_SSH_KEY_NAME: "cluster-api-provider-aws-sigs-k8s-io"
  CONFORMANCE_CI_ARTIFACTS_KUBERNETES_VERSION: "v1.24.0"
  CONFORMANCE_WORKER_MACHINE_COUNT: "5"
  CONFORMANCE_CONTROL_PLANE_MACHINE_COUNT: "1"
  ETCD_VERSION_UPGRADE_TO: "3.5.3-0"
  COREDNS_VERSION_UPGRADE_TO: "v1.8.6"
  MULTI_TENANCY_ROLE_NAME: "multi-tenancy-role"
  MULTI_TENANCY_NESTED_ROLE_NAME: "multi-tenancy-nested-role"
  IP_FAMILY: "IPv4"
  CAPA_LOGLEVEL: "4"
  # Enabling the feature flags by setting the env variables.
  EXP_CLUSTER_RESOURCE_SET: "true"
  EXP_MACHINE_POOL: "true"
  CLUSTER_TOPOLOGY: "true"
<<<<<<< HEAD
  INIT_WITH_BINARY_V1BETA1: "https://github.com/kubernetes-sigs/cluster-api/releases/download/v1.2.0/clusterctl-{OS}-{ARCH}"
  INIT_WITH_BINARY_V1ALPHA4: "https://github.com/kubernetes-sigs/cluster-api/releases/download/v0.4.8/clusterctl-{OS}-{ARCH}"
=======
  INIT_WITH_BINARY_V1BETA1: "https://github.com/kubernetes-sigs/cluster-api/releases/download/v1.1.5/clusterctl-{OS}-{ARCH}"
  INIT_WITH_BINARY_V1ALPHA4: "https://github.com/kubernetes-sigs/cluster-api/releases/download/v0.4.7/clusterctl-{OS}-{ARCH}"
>>>>>>> 5a3d0cf2
  # INIT_WITH_KUBERNETES_VERSION are only used by the clusterctl upgrade test to initialize
  # the management cluster to be upgraded.
  INIT_WITH_KUBERNETES_VERSION: "v1.24.0"
  EXP_BOOTSTRAP_FORMAT_IGNITION: "true"
  EXP_KUBEADM_BOOTSTRAP_FORMAT_IGNITION: "true"

intervals:
  default/wait-cluster: ["30m", "10s"]
  default/wait-control-plane: ["25m", "10s"]
  default/wait-worker-nodes: ["20m", "10s"]
  conformance/wait-control-plane: ["30m", "10s"]
  conformance/wait-worker-nodes: ["35m", "10s"]
  default/wait-controllers: ["5m", "10s"]
  default/wait-delete-cluster: ["20m", "10s"]
  default/wait-machine-upgrade: ["30m", "10s"]
  default/wait-contolplane-upgrade: ["40m", "10s"]
  default/wait-machine-status: ["20m", "10s"]
  default/wait-failed-machine-status: ["2m", "10s"]
  default/wait-infra-subnets: ["5m", "30s"]
  default/wait-machine-pool-nodes: ["40m", "10s"]
  default/wait-machine-pool-upgrade: [ "50m", "10s" ]
  default/wait-create-identity: ["1m", "10s"]
  default/wait-job: ["10m", "10s"]
  default/wait-deployment-ready: ["5m", "10s"]
  default/wait-loadbalancer-ready: ["5m", "30s"]<|MERGE_RESOLUTION|>--- conflicted
+++ resolved
@@ -27,19 +27,11 @@
     loadBehavior: tryLoad
   - name: quay.io/jetstack/cert-manager-controller:v1.7.2
     loadBehavior: tryLoad
-<<<<<<< HEAD
   - name: registry.k8s.io/cluster-api/cluster-api-controller:v1.2.0
     loadBehavior: tryLoad
   - name: registry.k8s.io/cluster-api/kubeadm-bootstrap-controller:v1.2.0
     loadBehavior: tryLoad
   - name: registry.k8s.io/cluster-api/kubeadm-control-plane-controller:v1.2.0
-=======
-  - name: registry.k8s.io/cluster-api/cluster-api-controller:v1.1.5
-    loadBehavior: tryLoad
-  - name: registry.k8s.io/cluster-api/kubeadm-bootstrap-controller:v1.1.5
-    loadBehavior: tryLoad
-  - name: registry.k8s.io/cluster-api/kubeadm-control-plane-controller:v1.1.5
->>>>>>> 5a3d0cf2
     loadBehavior: tryLoad
 
 providers:
@@ -57,13 +49,8 @@
             new: "imagePullPolicy: IfNotPresent"
           - old: --metrics-bind-addr=127.0.0.1:8080
             new: --metrics-bind-addr=:8080
-<<<<<<< HEAD
       - name: v1.2.0 # latest published release in the v1beta1 series; this is used for v1beta1 --> main clusterctl upgrades test only.
         value: "https://github.com/kubernetes-sigs/cluster-api/releases/download/v1.2.0/core-components.yaml"
-=======
-      - name: v1.1.5 # latest published release in the v1beta1 series; this is used for v1beta1 --> main clusterctl upgrades test only.
-        value: "https://github.com/kubernetes-sigs/cluster-api/releases/download/v1.1.5/core-components.yaml"
->>>>>>> 5a3d0cf2
         type: "url"
         contract: v1beta1
         files:
@@ -89,13 +76,8 @@
             new: "imagePullPolicy: IfNotPresent"
           - old: --metrics-bind-addr=127.0.0.1:8080
             new: --metrics-bind-addr=:8080
-<<<<<<< HEAD
       - name: v1.2.0 # latest published release in the v1beta1 series; this is used for v1beta1 --> main clusterctl upgrades test only.
         value: "https://github.com/kubernetes-sigs/cluster-api/releases/download/v1.2.0/bootstrap-components.yaml"
-=======
-      - name: v1.1.5 # latest published release in the v1beta1 series; this is used for v1beta1 --> main clusterctl upgrades test only.
-        value: "https://github.com/kubernetes-sigs/cluster-api/releases/download/v1.1.5/bootstrap-components.yaml"
->>>>>>> 5a3d0cf2
         type: "url"
         contract: v1beta1
         files:
@@ -122,13 +104,8 @@
             new: "imagePullPolicy: IfNotPresent"
           - old: --metrics-bind-addr=127.0.0.1:8080
             new: --metrics-bind-addr=:8080
-<<<<<<< HEAD
       - name: v1.2.0 # latest published release in the v1beta1 series; this is used for v1beta1 --> main clusterctl upgrades test only.
         value: "https://github.com/kubernetes-sigs/cluster-api/releases/download/v1.2.0/control-plane-components.yaml"
-=======
-      - name: v1.1.5 # latest published release in the v1beta1 series; this is used for v1beta1 --> main clusterctl upgrades test only.
-        value: "https://github.com/kubernetes-sigs/cluster-api/releases/download/v1.1.5/control-plane-components.yaml"
->>>>>>> 5a3d0cf2
         type: "url"
         contract: v1beta1
         files:
@@ -225,13 +202,8 @@
   EXP_CLUSTER_RESOURCE_SET: "true"
   EXP_MACHINE_POOL: "true"
   CLUSTER_TOPOLOGY: "true"
-<<<<<<< HEAD
   INIT_WITH_BINARY_V1BETA1: "https://github.com/kubernetes-sigs/cluster-api/releases/download/v1.2.0/clusterctl-{OS}-{ARCH}"
   INIT_WITH_BINARY_V1ALPHA4: "https://github.com/kubernetes-sigs/cluster-api/releases/download/v0.4.8/clusterctl-{OS}-{ARCH}"
-=======
-  INIT_WITH_BINARY_V1BETA1: "https://github.com/kubernetes-sigs/cluster-api/releases/download/v1.1.5/clusterctl-{OS}-{ARCH}"
-  INIT_WITH_BINARY_V1ALPHA4: "https://github.com/kubernetes-sigs/cluster-api/releases/download/v0.4.7/clusterctl-{OS}-{ARCH}"
->>>>>>> 5a3d0cf2
   # INIT_WITH_KUBERNETES_VERSION are only used by the clusterctl upgrade test to initialize
   # the management cluster to be upgraded.
   INIT_WITH_KUBERNETES_VERSION: "v1.24.0"
